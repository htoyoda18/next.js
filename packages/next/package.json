{
  "name": "next",
  "version": "15.0.0-canary.11",
  "description": "The React Framework",
  "main": "./dist/server/next.js",
  "license": "MIT",
  "repository": "vercel/next.js",
  "bugs": "https://github.com/vercel/next.js/issues",
  "homepage": "https://nextjs.org",
  "types": "index.d.ts",
  "files": [
    "dist",
    "app.js",
    "app.d.ts",
    "babel.js",
    "babel.d.ts",
    "client.js",
    "client.d.ts",
    "compat",
    "cache.js",
    "cache.d.ts",
    "config.js",
    "config.d.ts",
    "constants.js",
    "constants.d.ts",
    "document.js",
    "document.d.ts",
    "dynamic.js",
    "dynamic.d.ts",
    "error.js",
    "error.d.ts",
    "future",
    "legacy",
    "script.js",
    "script.d.ts",
    "server.js",
    "server.d.ts",
    "head.js",
    "head.d.ts",
    "image.js",
    "image.d.ts",
    "link.js",
    "link.d.ts",
    "router.js",
    "router.d.ts",
    "jest.js",
    "jest.d.ts",
    "amp.js",
    "amp.d.ts",
    "og.js",
    "og.d.ts",
    "types.d.ts",
    "types.js",
    "index.d.ts",
    "types/global.d.ts",
    "types/compiled.d.ts",
    "image-types/global.d.ts",
    "navigation-types/navigation.d.ts",
    "navigation-types/compat/navigation.d.ts",
    "font",
    "navigation.js",
    "navigation.d.ts",
    "headers.js",
    "headers.d.ts",
    "navigation-types",
    "web-vitals.js",
    "web-vitals.d.ts",
    "experimental/testmode/playwright.js",
    "experimental/testmode/playwright.d.ts",
    "experimental/testmode/playwright/msw.js",
    "experimental/testmode/playwright/msw.d.ts",
    "experimental/testmode/proxy.js",
    "experimental/testmode/proxy.d.ts"
  ],
  "bin": {
    "next": "./dist/bin/next"
  },
  "scripts": {
    "dev": "taskr",
    "release": "taskr release",
    "build": "pnpm release",
    "prepublishOnly": "cd ../../ && turbo run build",
    "types": "tsc --declaration --emitDeclarationOnly --stripInternal --declarationDir dist",
    "typescript": "tsec --noEmit",
    "ncc-compiled": "taskr ncc"
  },
  "taskr": {
    "requires": [
      "./taskfile-webpack.js",
      "./taskfile-ncc.js",
      "./taskfile-swc.js",
      "./taskfile-watch.js"
    ]
  },
  "dependencies": {
<<<<<<< HEAD
    "@next/env": "15.0.0-canary.10",
    "@next/vendored": "workspace:*",
=======
    "@next/env": "15.0.0-canary.11",
>>>>>>> 02e144d3
    "@swc/helpers": "0.5.11",
    "busboy": "1.6.0",
    "caniuse-lite": "^1.0.30001579",
    "graceful-fs": "^4.2.11",
    "postcss": "8.4.31",
    "styled-jsx": "5.1.6"
  },
  "peerDependencies": {
    "@opentelemetry/api": "^1.1.0",
    "@playwright/test": "^1.41.2",
    "babel-plugin-react-compiler": "*",
    "react": "19.0.0-rc-f994737d14-20240522",
    "react-dom": "19.0.0-rc-f994737d14-20240522",
    "sass": "^1.3.0"
  },
  "peerDependenciesMeta": {
    "babel-plugin-react-compiler": {
      "optional": true
    },
    "sass": {
      "optional": true
    },
    "@opentelemetry/api": {
      "optional": true
    },
    "@playwright/test": {
      "optional": true
    }
  },
  "optionalDependencies": {
    "sharp": "^0.33.4"
  },
  "devDependencies": {
    "@ampproject/toolbox-optimizer": "2.8.3",
    "@babel/code-frame": "7.22.5",
    "@babel/core": "7.22.5",
    "@babel/eslint-parser": "7.22.5",
    "@babel/generator": "7.22.5",
    "@babel/plugin-proposal-class-properties": "7.18.6",
    "@babel/plugin-proposal-export-namespace-from": "7.18.9",
    "@babel/plugin-proposal-numeric-separator": "7.18.6",
    "@babel/plugin-proposal-object-rest-spread": "7.20.7",
    "@babel/plugin-syntax-bigint": "7.8.3",
    "@babel/plugin-syntax-dynamic-import": "7.8.3",
    "@babel/plugin-syntax-import-attributes": "7.22.5",
    "@babel/plugin-syntax-jsx": "7.22.5",
    "@babel/plugin-transform-modules-commonjs": "7.22.5",
    "@babel/plugin-transform-runtime": "7.22.5",
    "@babel/preset-env": "7.22.5",
    "@babel/preset-react": "7.22.5",
    "@babel/preset-typescript": "7.22.5",
    "@babel/runtime": "7.22.5",
    "@babel/traverse": "7.22.5",
    "@babel/types": "7.22.5",
    "@capsizecss/metrics": "3.2.0",
    "@edge-runtime/cookies": "4.1.1",
    "@edge-runtime/ponyfill": "2.4.2",
    "@edge-runtime/primitives": "4.1.0",
    "@jest/transform": "29.5.0",
    "@jest/types": "29.5.0",
    "@mswjs/interceptors": "0.23.0",
<<<<<<< HEAD
    "@next/polyfill-module": "15.0.0-canary.10",
    "@next/polyfill-nomodule": "15.0.0-canary.10",
    "@next/react-refresh-utils": "15.0.0-canary.10",
    "@next/swc": "15.0.0-canary.10",
=======
    "@napi-rs/triples": "1.2.0",
    "@next/polyfill-module": "15.0.0-canary.11",
    "@next/polyfill-nomodule": "15.0.0-canary.11",
    "@next/react-refresh-utils": "15.0.0-canary.11",
    "@next/swc": "15.0.0-canary.11",
>>>>>>> 02e144d3
    "@opentelemetry/api": "1.6.0",
    "@playwright/test": "1.41.2",
    "@swc/core": "1.5.7",
    "@swc/types": "0.1.7",
    "@taskr/clear": "1.1.0",
    "@taskr/esnext": "1.1.0",
    "@types/babel__code-frame": "7.0.2",
    "@types/babel__core": "7.1.12",
    "@types/babel__generator": "7.6.2",
    "@types/babel__template": "7.4.0",
    "@types/babel__traverse": "7.11.0",
    "@types/express-serve-static-core": "4.17.33",
    "@types/graceful-fs": "4.1.9",
    "@types/jsonwebtoken": "9.0.0",
    "@types/lodash": "4.14.198",
    "@types/path-to-regexp": "1.7.0",
    "@types/react": "18.2.74",
    "@types/react-dom": "18.2.23",
    "@types/react-is": "18.2.4",
    "@types/uuid": "8.3.1",
    "@types/webpack-sources1": "npm:@types/webpack-sources@0.1.5",
    "@vercel/ncc": "0.34.0",
    "@vercel/turbopack-ecmascript-runtime": "https://gitpkg-fork.vercel.sh/vercel/turbo/crates/turbopack-ecmascript-runtime/js?turbopack-240526.2",
    "arg": "4.1.0",
    "babel-plugin-transform-define": "2.0.0",
    "babel-plugin-transform-react-remove-prop-types": "0.4.24",
    "browserslist": "4.22.2",
    "client-only": "0.0.1",
    "cssnano-preset-default": "5.2.14",
    "edge-runtime": "2.5.4",
    "jest-worker": "27.5.1",
    "jsonwebtoken": "9.0.0",
    "msw": "2.3.0",
    "path-to-regexp": "6.1.0",
    "react-is": "19.0.0-canary-94eed63c49-20240425",
    "react-refresh": "0.12.0",
    "sass-loader": "12.4.0",
    "server-only": "0.0.1",
    "source-map-loader": "5.0.0",
    "strict-event-emitter": "0.5.0",
    "taskr": "1.1.0",
    "terser-webpack-plugin": "5.3.9",
    "uuid": "8.3.2",
    "web-vitals": "3.0.0",
    "webpack": "5.90.0",
    "webpack-sources1": "npm:webpack-sources@1.4.3",
    "webpack-sources3": "npm:webpack-sources@3.2.3"
  },
  "keywords": [
    "react",
    "framework",
    "nextjs",
    "web",
    "server",
    "node",
    "front-end",
    "back-end",
    "cli",
    "vercel"
  ],
  "engines": {
    "node": ">=18.17.0"
  }
}<|MERGE_RESOLUTION|>--- conflicted
+++ resolved
@@ -93,12 +93,8 @@
     ]
   },
   "dependencies": {
-<<<<<<< HEAD
-    "@next/env": "15.0.0-canary.10",
+    "@next/env": "15.0.0-canary.11",
     "@next/vendored": "workspace:*",
-=======
-    "@next/env": "15.0.0-canary.11",
->>>>>>> 02e144d3
     "@swc/helpers": "0.5.11",
     "busboy": "1.6.0",
     "caniuse-lite": "^1.0.30001579",
@@ -160,18 +156,10 @@
     "@jest/transform": "29.5.0",
     "@jest/types": "29.5.0",
     "@mswjs/interceptors": "0.23.0",
-<<<<<<< HEAD
-    "@next/polyfill-module": "15.0.0-canary.10",
-    "@next/polyfill-nomodule": "15.0.0-canary.10",
-    "@next/react-refresh-utils": "15.0.0-canary.10",
-    "@next/swc": "15.0.0-canary.10",
-=======
-    "@napi-rs/triples": "1.2.0",
     "@next/polyfill-module": "15.0.0-canary.11",
     "@next/polyfill-nomodule": "15.0.0-canary.11",
     "@next/react-refresh-utils": "15.0.0-canary.11",
     "@next/swc": "15.0.0-canary.11",
->>>>>>> 02e144d3
     "@opentelemetry/api": "1.6.0",
     "@playwright/test": "1.41.2",
     "@swc/core": "1.5.7",
