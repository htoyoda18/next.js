declare module 'react-dom/server.browser'

// https://github.com/facebook/react/blob/d779eba4b375134f373b7dfb9ea98d01c84bc48e/packages/react-dom-bindings/src/server/ReactFizzConfigDOM.js#L320
interface BootstrapScriptDescriptor {
  src: string
  integrity?: string
  crossOrigin?: string
}

// https://github.com/facebook/react/blob/d779eba4b375134f373b7dfb9ea98d01c84bc48e/packages/react-server/src/ReactFizzServer.js#L790
interface ThrownInfo {
  componentStack?: string
}

// https://github.com/facebook/react/blob/d779eba4b375134f373b7dfb9ea98d01c84bc48e/packages/react-server/src/ReactFizzServer.js#L793
type ErrorInfo = ThrownInfo
// https://github.com/facebook/react/blob/d779eba4b375134f373b7dfb9ea98d01c84bc48e/packages/react-server/src/ReactFizzServer.js#L794
type PostponeInfo = ThrownInfo

// https://github.com/facebook/react/blob/d779eba4b375134f373b7dfb9ea98d01c84bc48e/packages/react-dom/src/shared/ReactDOMTypes.js#L110
interface ImportMap {
  imports?: {
    [specifier: string]: string
  }
  scopes?: {
    [scope: string]: {
      [specifier: string]: string
    }
  }
}

// https://github.com/facebook/react/blob/d779eba4b375134f373b7dfb9ea98d01c84bc48e/packages/shared/ReactTypes.js#L164
type ReactFormState<S, ReferenceId> = [
  S /* actual state value */,
  string /* key path */,
  ReferenceId /* Server Reference ID */,
  number /* number of bound arguments */,
]

// https://github.com/facebook/react/blob/d779eba4b375134f373b7dfb9ea98d01c84bc48e/packages/react-dom-bindings/src/server/ReactFizzConfigDOM.js#L103
// interface HeadersDescriptor {
//   Link?: string
// }
type HeadersDescriptor = Record<string, string | string[]>

declare module 'react-dom/types' {
  // https://github.com/facebook/react/blob/4508873393058e86bed308b56e49ec883ece59d1/packages/react-server/src/ReactFizzServer.js#L4482
  interface PostponedState {
    nextSegmentId: number
    // Unused in `packages/next/src`
    rootFormatContext: unknown
    progressiveChunkSize: number
    // Unused in `packages/next/src`
    resumableState: unknown
    // Unused in `packages/next/src`
    replayNodes: unknown
    // Unused in `packages/next/src`
    replaySlots: unknown
  }
}

declare module 'react-dom/server.edge' {
<<<<<<< HEAD
  // https://github.com/facebook/react/blob/d779eba4b375134f373b7dfb9ea98d01c84bc48e/packages/react-dom/src/server/ReactDOMFizzServerEdge.js#L67
  export type ReactDOMServerReadableStream = ReadableStream<Uint8Array> & {
    allReady: Promise<void>
=======
  import type { JSX } from 'react'
  /**
   * https://github.com/facebook/react/blob/aec521a96d3f1bebc2ba38553d14f4989c6e88e0/packages/react-dom-bindings/src/server/ReactFizzConfigDOM.js#L329-L333
   */
  type BootstrapScriptDescriptor = {
    src: string
    integrity?: string
    crossOrigin?: string
>>>>>>> 7dfb652e
  }

  // https://github.com/facebook/react/blob/d779eba4b375134f373b7dfb9ea98d01c84bc48e/packages/react-dom/src/server/ReactDOMFizzServerEdge.js#L58
  export type ResumeOptions = {
    nonce?: string
    signal?: AbortSignal
    onError?: (error: unknown) => string | undefined | null | void
    onPostpone?: (reason: string) => void
    unstable_externalRuntimeSrc?: string | BootstrapScriptDescriptor
  }

  // https://github.com/facebook/react/blob/d779eba4b375134f373b7dfb9ea98d01c84bc48e/packages/react-dom/src/server/ReactDOMFizzServerEdge.js#L162
  export function resume(
    children: JSX.Element,
    postponedState: unknown,
    options?: ResumeOptions
  ): Promise<ReactDOMServerReadableStream>

  // https://github.com/facebook/react/blob/d779eba4b375134f373b7dfb9ea98d01c84bc48e/packages/react-dom/src/server/ReactDOMFizzServerEdge.js#L40
  export type Options = {
    identifierPrefix?: string
    namespaceURI?: string
    nonce?: string
    bootstrapScriptContent?: string
    bootstrapScripts?: Array<string | BootstrapScriptDescriptor>
    bootstrapModules?: Array<string | BootstrapScriptDescriptor>
    progressiveChunkSize?: number
    signal?: AbortSignal
    onError?: (
      error: unknown,
      errorInfo: ErrorInfo
    ) => string | undefined | null | void
    onPostpone?: (reason: string, postponeInfo: PostponeInfo) => void
    unstable_externalRuntimeSrc?: string | BootstrapScriptDescriptor
    importMap?: ImportMap
    formState?: ReactFormState<any, any> | null
    onHeaders?: (headers: Headers) => void
    maxHeadersLength?: number
  }

  // https://github.com/facebook/react/blob/d779eba4b375134f373b7dfb9ea98d01c84bc48e/packages/react-dom/src/server/ReactDOMFizzServerEdge.js#L71
  export function renderToReadableStream(
    children: JSX.Element,
    options?: Options
  ): Promise<ReactDOMServerReadableStream>
}

declare module 'react-dom/static.edge' {
<<<<<<< HEAD
  import type { PostponedState } from 'react-dom/types'
=======
  import type { JSX } from 'react'
  /**
   * https://github.com/facebook/react/blob/aec521a96d3f1bebc2ba38553d14f4989c6e88e0/packages/react-dom-bindings/src/server/ReactFizzConfigDOM.js#L329-L333
   */
  type BootstrapScriptDescriptor = {
    src: string
    integrity?: string
    crossOrigin?: string
  }
>>>>>>> 7dfb652e

  // https://github.com/facebook/react/blob/d779eba4b375134f373b7dfb9ea98d01c84bc48e/packages/react-dom/src/server/ReactDOMFizzStaticEdge.js#L39
  export type Options = {
    identifierPrefix?: string
    namespaceURI?: string
    bootstrapScriptContent?: string
    bootstrapScripts?: Array<string | BootstrapScriptDescriptor>
    bootstrapModules?: Array<string | BootstrapScriptDescriptor>
    progressiveChunkSize?: number
    signal?: AbortSignal
    onError?: (
      error: unknown,
      errorInfo: ErrorInfo
    ) => string | undefined | null | void
    onPostpone?: (reason: string, postponeInfo: PostponeInfo) => void
    unstable_externalRuntimeSrc?: string | BootstrapScriptDescriptor
    importMap?: ImportMap
    onHeaders?: (headers: Headers) => void
    maxHeadersLength?: number
  }

  // https://github.com/facebook/react/blob/d779eba4b375134f373b7dfb9ea98d01c84bc48e/packages/react-dom/src/server/ReactDOMFizzStaticEdge.js#L55
  export type StaticResult = {
    postponed: null | PostponedState
    prelude: ReadableStream<Uint8Array>
  }

  // https://github.com/facebook/react/blob/d779eba4b375134f373b7dfb9ea98d01c84bc48e/packages/react-dom/src/server/ReactDOMFizzStaticEdge.js#L60
  export function prerender(
    children: JSX.Element,
    options?: Options
  ): Promise<StaticResult>
}

declare module 'react-dom/server.node' {
  import type { Writable } from 'node:stream'
  import type { PostponedState } from 'react-dom/types'

  // https://github.com/facebook/react/blob/d779eba4b375134f373b7dfb9ea98d01c84bc48e/packages/react-dom/src/server/ReactDOMFizzServerNode.js#L56
  export interface Options {
    identifierPrefix?: string
    namespaceURI?: string
    nonce?: string
    bootstrapScriptContent?: string
    bootstrapScripts?: Array<string | BootstrapScriptDescriptor>
    bootstrapModules?: Array<string | BootstrapScriptDescriptor>
    progressiveChunkSize?: number
    onShellReady?: () => void
    onShellError?: (error: unknown) => void
    onAllReady?: () => void
    onError?: (
      error: unknown,
      errorInfo: ErrorInfo
    ) => string | undefined | null | void
    onPostpone?: (reason: string, postponeInfo: PostponeInfo) => void
    unstable_externalRuntimeSrc?: string | BootstrapScriptDescriptor
    importMap?: ImportMap
    formState?: ReactFormState<any, any> | null
    onHeaders?: (headers: HeadersDescriptor) => void
    maxHeadersLength?: number
  }

  // https://github.com/facebook/react/blob/d779eba4b375134f373b7dfb9ea98d01c84bc48e/packages/react-dom/src/server/ReactDOMFizzServerNode.js#L85
  export interface PipeableStream {
    abort(reason: unknown): void
    pipe<T extends Writable>(destination: T): T
  }

  // https://github.com/facebook/react/blob/d779eba4b375134f373b7dfb9ea98d01c84bc48e/packages/react-dom/src/server/ReactDOMFizzServerNode.js#L123
  export function renderToPipeableStream(
    children: JSX.Element,
    options?: Options
  ): PipeableStream

  // https://github.com/facebook/react/blob/d779eba4b375134f373b7dfb9ea98d01c84bc48e/packages/react-dom/src/server/ReactDOMFizzServerNode.js#L76
  export interface ResumeOptions {
    nonce?: string
    onShellReady?: () => void
    onShellError?: (error: unknown) => void
    onAllReady?: () => void
    onError?: (
      error: unknown,
      errorInfo: ErrorInfo
    ) => string | undefined | null | void
    onPostpone?: (reason: string, postponeInfo: PostponeInfo) => void
  }

  // https://github.com/facebook/react/blob/d779eba4b375134f373b7dfb9ea98d01c84bc48e/packages/react-dom/src/server/ReactDOMFizzServerNode.js#L181
  export function resumeToPipeableStream(
    children: JSX.Element,
    postponedState: PostponedState,
    options?: ResumeOptions
  ): PipeableStream
}

declare module 'react-dom/static.node' {
  import type { Readable } from 'node:stream'
  import type { PostponedState } from 'react-dom/types'

  // https://github.com/facebook/react/blob/d779eba4b375134f373b7dfb9ea98d01c84bc48e/packages/react-dom/src/server/ReactDOMFizzStaticNode.js#L40
  export interface Options {
    identifierPrefix?: string
    namespaceURI?: string
    bootstrapScriptContent?: string
    bootstrapScripts?: Array<string | BootstrapScriptDescriptor>
    bootstrapModules?: Array<string | BootstrapScriptDescriptor>
    progressiveChunkSize?: number
    signal?: AbortSignal
    onError?: (
      error: unknown,
      errorInfo: ErrorInfo
    ) => string | undefined | null | void
    onPostpone?: (reason: string, postponeInfo: PostponeInfo) => void
    unstable_externalRuntimeSrc?: string | BootstrapScriptDescriptor
    importMap?: ImportMap
    onHeaders?: (headers: HeadersDescriptor) => void
    maxHeadersLength?: number
  }

  // https://github.com/facebook/react/blob/d779eba4b375134f373b7dfb9ea98d01c84bc48e/packages/react-dom/src/server/ReactDOMFizzStaticNode.js#L56
  export type StaticResult = {
    postponed: null | PostponedState
    prelude: Readable
  }

  // https://github.com/facebook/react/blob/d779eba4b375134f373b7dfb9ea98d01c84bc48e/packages/react-dom/src/server/ReactDOMFizzStaticNode.js#L77
  export function prerenderToNodeStream(
    children: JSX.Element,
    options?: Options
  ): Promise<StaticResult>
}<|MERGE_RESOLUTION|>--- conflicted
+++ resolved
@@ -60,20 +60,11 @@
 }
 
 declare module 'react-dom/server.edge' {
-<<<<<<< HEAD
+  import type { JSX } from 'react'
+
   // https://github.com/facebook/react/blob/d779eba4b375134f373b7dfb9ea98d01c84bc48e/packages/react-dom/src/server/ReactDOMFizzServerEdge.js#L67
   export type ReactDOMServerReadableStream = ReadableStream<Uint8Array> & {
     allReady: Promise<void>
-=======
-  import type { JSX } from 'react'
-  /**
-   * https://github.com/facebook/react/blob/aec521a96d3f1bebc2ba38553d14f4989c6e88e0/packages/react-dom-bindings/src/server/ReactFizzConfigDOM.js#L329-L333
-   */
-  type BootstrapScriptDescriptor = {
-    src: string
-    integrity?: string
-    crossOrigin?: string
->>>>>>> 7dfb652e
   }
 
   // https://github.com/facebook/react/blob/d779eba4b375134f373b7dfb9ea98d01c84bc48e/packages/react-dom/src/server/ReactDOMFizzServerEdge.js#L58
@@ -122,19 +113,8 @@
 }
 
 declare module 'react-dom/static.edge' {
-<<<<<<< HEAD
   import type { PostponedState } from 'react-dom/types'
-=======
   import type { JSX } from 'react'
-  /**
-   * https://github.com/facebook/react/blob/aec521a96d3f1bebc2ba38553d14f4989c6e88e0/packages/react-dom-bindings/src/server/ReactFizzConfigDOM.js#L329-L333
-   */
-  type BootstrapScriptDescriptor = {
-    src: string
-    integrity?: string
-    crossOrigin?: string
-  }
->>>>>>> 7dfb652e
 
   // https://github.com/facebook/react/blob/d779eba4b375134f373b7dfb9ea98d01c84bc48e/packages/react-dom/src/server/ReactDOMFizzStaticEdge.js#L39
   export type Options = {
